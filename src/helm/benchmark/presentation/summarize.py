import argparse
import os
import datetime
import urllib.parse
import dacite
import json
from collections import defaultdict
from dataclasses import dataclass, replace
from typing import List, Optional, Dict, Any, Tuple, Set

from helm.common.general import (
    write,
    ensure_directory_exists,
    asdict_without_nones,
    singleton,
    unique_simplification,
    parallel_map,
)
from helm.common.hierarchical_logger import hlog, htrack, htrack_block
from helm.benchmark.scenarios.scenario import ScenarioSpec
from helm.benchmark.adapter import AdapterSpec
from helm.benchmark.metrics.metric_name import MetricName
from helm.benchmark.metrics.metric import get_all_stats_by_name
from helm.benchmark.metrics.statistic import Stat, merge_stat
from helm.benchmark.runner import RunSpec
from .table import Cell, Table, Hyperlink, table_to_latex
from .schema import (
    MetricNameMatcher,
    RunGroup,
    read_schema,
    SCHEMA_YAML_FILENAME,
    BY_GROUP,
    THIS_GROUP_ONLY,
    NO_GROUPS,
    DOWN_ARROW,
)
from .contamination import read_contamination, validate_contamination, CONTAMINATION_SYMBOLS, CONTAMINATION_STYLES

"""
Reads the output of the benchmark runs and produces:
- JSON files for the frontend
- Tables for the paper

Usage:

    venv/bin/helm-summarize --suite <Name of the suite>

"""


@dataclass(frozen=True)
class ExecutiveSummary:
    """
    Summary of the output of benchmarking.
    This is always loaded by the frontend, so keep this small
    """

    suite: str
    date: str

    # TODO: later, put model rankings, etc. here


@dataclass(frozen=True)
class Run:
    """Represents a run with spec and stats."""

    # Directory name of the run (used by frontend to find the actual instances to load)
    run_path: str

    # Run spec for the run
    run_spec: RunSpec

    # Statistics for the run
    stats: List[Stat]


def get_unique_stat_by_matcher(stats: List[Stat], matcher: MetricNameMatcher) -> Optional[Stat]:
    """Return the single stat that matches."""
    matching_stats = [stat for stat in stats if matcher.matches(stat.name)]
    if len(matching_stats) == 0:
        # HACK: if we are looking for `quasi_exact_match` and it's not there, try `exact_match` instead
        # This is necessary for prompting ablations at the moment, since some scenarios normally have quasi_exact_match
        # as the main metric but multiple_choice_separate_original only generates exact_match
        if matcher.name == "quasi_exact_match":
            hlog("WARNING: No quasi_exact_match metric found, looking for exact_match instead")
            matcher = replace(matcher, name="exact_match")
            matching_stats = [stat for stat in stats if matcher.matches(stat.name)]
            if len(matching_stats) == 0:
                return None
        else:
            return None

    # Matcher matches all sub splits so we should aggregate these
    if matcher.sub_split is None:
        stats_dict: Dict[MetricName, Stat] = {}
        for stat in matching_stats:
            stat = Stat(replace(stat.name, sub_split=None)).merge(stat)
            merge_stat(stats_dict, stat)
        matching_stats = list(stats_dict.values())

    return singleton(matching_stats)


def get_benchmarking_url(params: Dict[str, str]) -> str:
    # Don't encode ' ' as '+'
    return "?" + urllib.parse.urlencode(params, quote_via=urllib.parse.quote)


def dict_to_str(d: Dict[str, Any]) -> str:
    return ", ".join(f"{k}: {v}" for k, v in d.items())


def get_scenario_name(group: RunGroup, scenario_spec: ScenarioSpec):
    return group.name + "_" + dict_to_str(scenario_spec.args).replace(" ", "").replace("/", "_")


def get_coarse_adapter_spec(
    adapter_spec: AdapterSpec, scenario_spec: Optional[ScenarioSpec] = None, adapter_keys_shown: List[str] = []
) -> AdapterSpec:
    """
    Return an abstraction of an AdapterSpec that corresponds to the method
    (e.g., model, decoding parameters), and not the part that contains
    scenario-specific things like instructions.
    This is not an easy thing to disentangle, so just try our best
    in a necessarily scenario-specific way.
    """
    # TODO: clean up this logic a bit
    # Sometimes the instructions contain information about the scenario.
    if scenario_spec and scenario_spec.class_name.endswith(".MMLUScenario"):
        # MMLU: Sync up with logic in `get_mmlu_spec` for constructing the instructions.
        subject = scenario_spec.args["subject"].replace("_", " ")
        instructions = adapter_spec.instructions.replace(subject, "___")
    elif scenario_spec and scenario_spec.class_name.endswith(".RAFTScenario"):
        # RAFT scenario has arbitrary instructions, so impossible to remove
        # the scenario information, so remove all of it.
        instructions = "<scenario specific>"
    else:
        instructions = adapter_spec.instructions
    adapter_spec = replace(adapter_spec, instructions=instructions)

    # Create a new adapter_spec, keeping only the model and the keys in adapter_keys_shown
    adapter_spec_kwargs = {key: adapter_spec.__dict__[key] for key in adapter_keys_shown}
    return AdapterSpec(**adapter_spec_kwargs)  # type: ignore


def get_method_display_name(model_display_name: Optional[str], info: Dict[str, Any]) -> str:
    """
    Return a nice name to display for `adapter_spec` which denotes a method.
    `info` contains the decoding parameters.

    Format: Model (info...)
    """
    info = dict(info)
    if "model" in info:
        del info["model"]

    return (model_display_name or "???") + (f" [{dict_to_str(info)}]" if len(info) > 0 else "")


class Summarizer:
    """Summarize the benchmark results in JSON files to be displayed in the UI."""

    COST_REPORT_FIELDS: List[str] = ["num_prompt_tokens", "num_completion_tokens", "num_completions", "num_requests"]

<<<<<<< HEAD
    def __init__(self, suite: str, output_path: str, verbose: bool, num_threads: int, omit_suite_from_urls: bool):
=======
    # We need to hide stats for these model-metric combinations
    LOGPROBS_ISSUE_MODELS: Set[str] = {
        "anthropic/stanford-online-all-v4-s3",
        "ai21/j1-jumbo",
        "ai21/j1-grande",
        "ai21/j1-large",
    }
    LOGPROBS_ISSUE_METRICS: Set[str] = {
        # MSMARCO metrics
        "NDCG@10",
        "RR@10",
        "NDCG@20",
        "RR@20",
        # Calibration metrics
        "ece_1_bin",
        "ece_10_bin",
        "platt_ece_1_bin",
        "platt_ece_10_bin",
        "platt_coef",
        "platt_intercept",
        "selective_cov_acc_area",
        "selective_acc@10",
    }

    def __init__(self, suite: str, output_path: str, verbose: bool, num_threads: int):
>>>>>>> f0af32b2
        self.suite: str = suite
        self.run_suite_path: str = os.path.join(output_path, "runs", suite)
        self.verbose: bool = verbose
        self.num_threads: int = num_threads
        self.omit_suite_from_urls: bool = omit_suite_from_urls

        self.schema = read_schema()
        self.contamination = read_contamination()
        validate_contamination(self.contamination, self.schema)

    def read_run(self, run_path: str) -> Run:
        """Load the `Run` object from `run_path`."""

        with open(os.path.join(run_path, "run_spec.json")) as f:
            run_spec = dacite.from_dict(RunSpec, json.load(f))

        with open(os.path.join(run_path, "stats.json")) as f:
            stats = [dacite.from_dict(Stat, raw) for raw in json.load(f)]

        return Run(
            run_path=run_path,
            run_spec=run_spec,
            stats=stats,
        )

    def compute_slim_per_instance_stats(self, per_instance_stats: List[Dict]) -> List[Dict]:
        """Given per instance stats, output a slim version for the frontend."""
        result = []
        for instance in per_instance_stats:
            slim_instance = {}
            # Unfortunately we can't pre-compute the instance key because
            # Python's JSON serialization is slightly different from JavaScript's.
            slim_instance["instance_id"] = instance["instance_id"]
            if "perturbation" in instance:
                slim_instance["perturbation"] = instance["perturbation"]
            slim_instance["train_trial_index"] = instance["train_trial_index"]
            slim_instance["stats"] = []
            for stat in instance["stats"]:
                slim_stat = {}
                slim_stat["name"] = {"name": stat["name"]["name"]}
                if "mean" in stat:
                    slim_stat["mean"] = stat["mean"]
                slim_instance["stats"].append(slim_stat)
            result.append(slim_instance)
        return result

    @htrack(None)
    def write_slim_per_instance_stats(self) -> None:
        """
        For each run, load per_instance_stats.json and write per_instance_stats_slim.json.
        TODO: Move this logic to Runner, so it gets generated during the run
              https://github.com/stanford-crfm/helm/issues/1119
        """
        run_specs_path: str = os.path.join(self.run_suite_path, "run_specs.json")
        assert os.path.exists(run_specs_path), f"{run_specs_path} does not exist."

        with open(run_specs_path) as f:
            raw_run_specs = json.load(f)

        def process(raw_run_spec: Dict):
            run_spec = dacite.from_dict(RunSpec, raw_run_spec)
            run_path: str = os.path.join(self.run_suite_path, run_spec.name)

            per_instance_stats_path: str = os.path.join(run_path, "per_instance_stats.json")
            if os.path.exists(per_instance_stats_path):
                per_instance_stats: List[Dict]
                with open(per_instance_stats_path) as input_file:
                    per_instance_stats = json.load(input_file)
                per_instance_stats_slim_path = f"{per_instance_stats_path[:-len('.json')]}_slim.json"
                with open(per_instance_stats_slim_path, "w") as output_file:
                    json.dump(self.compute_slim_per_instance_stats(per_instance_stats), output_file)

        parallel_map(process, raw_run_specs, parallelism=self.num_threads)

    def filter_runs_by_visibility(self, runs: List[Run], group: RunGroup) -> List[Run]:
        """Filter the list of runs and only keep runs relevant to this group."""
        filtered_runs: List[Run] = []
        for run in runs:
            included = True
            if group.visibility == THIS_GROUP_ONLY:  # don't include the canonical runs when looking at, say, ablations
                included = False
            for run_group_name in run.run_spec.groups:  # go through the groups of the run to determine visibility
                if run_group_name not in self.schema.name_to_run_group:
                    hlog(
                        f"WARNING: group {run_group_name} mentioned in run spec {run.run_spec.name} "
                        f"but undefined in {SCHEMA_YAML_FILENAME}, skipping"
                    )
                    continue
                run_group = self.schema.name_to_run_group[run_group_name]
                if run_group.visibility == NO_GROUPS:  # this run should never be visible
                    included = False
                    break
                if run_group.visibility == THIS_GROUP_ONLY:  # this run is part of a group with partial visibility
                    if run_group.name == group.name:  # if this is the exact group we are visualizing, include for sure
                        included = True
                        break
                    else:  # we won't visualize unless we hit exactly the group with partial visibility
                        included = False
            if included:
                filtered_runs.append(run)
        return filtered_runs

    def read_runs(self):
        """Load the corresponding runs for the run specs in run_specs.json."""

        run_specs_path: str = os.path.join(self.run_suite_path, "run_specs.json")
        if not os.path.exists(run_specs_path):
            hlog(f"Summarizer won't run because {run_specs_path} doesn't exist yet. This is expected in a dry run.")
            return []

        self.runs: List[Run] = []
        with open(run_specs_path) as f:
            raw_run_specs = json.load(f)
        for raw_run_spec in raw_run_specs:
            run_spec = dacite.from_dict(RunSpec, raw_run_spec)
            run_path: str = os.path.join(self.run_suite_path, run_spec.name)

            run_spec_path: str = os.path.join(run_path, "run_spec.json")
            stats_path: str = os.path.join(run_path, "stats.json")

            if os.path.exists(run_spec_path) and os.path.exists(stats_path):
                run = self.read_run(run_path)
                self.runs.append(run)
            else:
                hlog(f"WARNING: {run_path} doesn't have run_spec.json or stats.json, skipping")

        # For each group (e.g., natural_qa), map
        # (i) scenario spec (e.g., subject=philosophy) [optional] and
        # (ii) adapter spec (e.g., model = openai/davinci)
        # to list of runs
        self.group_adapter_to_runs: Dict[str, Dict[AdapterSpec, List[Run]]] = defaultdict(lambda: defaultdict(list))
        self.group_scenario_adapter_to_runs: Dict[str, Dict[ScenarioSpec, Dict[AdapterSpec, List[Run]]]] = defaultdict(
            lambda: defaultdict(lambda: defaultdict(list))
        )
        for run in self.runs:
            scenario_spec = run.run_spec.scenario_spec
            adapter_spec = run.run_spec.adapter_spec
            for group_name in run.run_spec.groups:
                self.group_adapter_to_runs[group_name][adapter_spec].append(run)
                self.group_scenario_adapter_to_runs[group_name][scenario_spec][adapter_spec].append(run)

    @htrack(None)
    def check_metrics_defined(self):
        """Check that all the metrics that appear in stats are defined."""
        # Compute all metric names that were encountered
        metric_name_to_run_spec_names: Dict[str, List[str]] = defaultdict(list)
        for run in self.runs:
            for stat in run.stats:
                metric_name_to_run_spec_names[stat.name.name].append(run.run_spec.name)

        defined_metric_names = set(entry.name for entry in self.schema.metrics)

        for metric_name, run_spec_names in metric_name_to_run_spec_names.items():
            if metric_name not in defined_metric_names:
                hlog(
                    f"WARNING: metric name {metric_name} undefined in {SCHEMA_YAML_FILENAME} "
                    f"but appears in {len(run_spec_names)} run specs, including {run_spec_names[0]}"
                )

    @htrack(None)
    def write_executive_summary(self):
        """Write the executive summary."""
        date = datetime.date.today().strftime("%Y-%m-%d")

        summary = ExecutiveSummary(
            suite=self.suite,
            date=date,
        )
        write(
            os.path.join(self.run_suite_path, "summary.json"),
            json.dumps(asdict_without_nones(summary), indent=2),
        )

    @htrack(None)
    def write_cost_report(self):
        """Write out the information we need to calculate costs per model."""
        # TODO: move to write_executive_summary()
        models_to_costs: Dict[str, Dict[str]] = defaultdict(lambda: defaultdict(int))
        for run in self.runs:
            model: str = run.run_spec.adapter_spec.model

            for stat in run.stats:
                stat_name = stat.name.name
                if stat_name in Summarizer.COST_REPORT_FIELDS and not stat.name.split:
                    models_to_costs[model][stat_name] += stat.sum

        # Do a second pass to add up the total number of tokens
        for costs in models_to_costs.values():
            costs["total_tokens"] = costs["num_prompt_tokens"] + costs["num_completion_tokens"]

        write(
            os.path.join(self.run_suite_path, "costs.json"),
            json.dumps(models_to_costs, indent=2),
        )

    def write_runs(self):
        write(
            os.path.join(self.run_suite_path, "runs.json"),
            json.dumps(list(map(asdict_without_nones, self.runs)), indent=2),
        )

    def expand_subgroups(self, group: RunGroup) -> List[RunGroup]:
        """Given a RunGroup, collect a list of its subgroups by traversing the subgroup tree."""

        def expand_subgroups_(group: RunGroup, visited: Set[str]) -> List[RunGroup]:
            if group.name in visited:
                return []
            visited.add(group.name)
            return [group] + [
                subsubgroup
                for subgroup in group.subgroups
                for subsubgroup in expand_subgroups_(self.schema.name_to_run_group[subgroup], visited)
            ]

        return expand_subgroups_(group, visited=set())

    def create_index_tables(self) -> List[Table]:
        """
        Create a table for each RunGroup category, linking to the pages where each one is displayed.
        """
        category_to_groups = defaultdict(list)
        for group in self.schema.run_groups:
            category_to_groups[group.category].append(group)

        def get_cell(stats: List[Stat], compute_mean: bool = False, compute_sum: bool = False) -> Cell:
            """Render a value."""
            if len(stats) == 0:
                return Cell(None)
            aggregate_stat = replace(stats[0])
            for stat in stats[1:]:
                aggregate_stat.merge(stat)
            if compute_mean:
                return Cell(aggregate_stat.mean, description=aggregate_stat.bare_str())
            if compute_sum:
                return Cell(aggregate_stat.sum, description=aggregate_stat.bare_str())
            raise Exception("Either specify compute_mean or compute_sum")

        tables: List[Table] = []
        for category, groups in category_to_groups.items():
            header = [
                Cell("Group"),
                Cell("Description"),
                # Synchronize these names with `schema.yaml`
                Cell("Adaptation method", description="Adaptation strategy (e.g., generation)"),
                Cell("# instances", description="Number of instances evaluated on"),
                Cell("# references", description="Number of references provided per instance"),
                Cell("# prompt tokens", description="Total number of prompt tokens"),
                Cell("# completion tokens", description="Total number of completion tokens"),
                Cell("# models", description="Number of models we're evaluating"),
            ]
            rows: List[List[Cell]] = []
            for group in groups:
                models: Set[str] = set()
                methods: Set[str] = set()
                num_instances: List[Stat] = []
                num_references: List[Stat] = []
                num_prompt_tokens: List[Stat] = []
                num_completion_tokens: List[Stat] = []

                # Go over all the matching runs
                for subgroup in self.expand_subgroups(group):
                    for adapter_spec, runs in self.group_adapter_to_runs[subgroup.name].items():
                        filtered_runs = self.filter_runs_by_visibility(runs, subgroup)
                        models.add(adapter_spec.model)
                        methods.add(adapter_spec.method)
                        for run in filtered_runs:
                            num_instances.extend(get_all_stats_by_name(run.stats, "num_instances"))
                            num_references.extend(get_all_stats_by_name(run.stats, "num_references"))
                            num_prompt_tokens.extend(get_all_stats_by_name(run.stats, "num_prompt_tokens"))
                            num_completion_tokens.extend(get_all_stats_by_name(run.stats, "num_completion_tokens"))

                if len(num_instances) == 0:
                    continue
                url_params = {"suite": self.suite, "group": group.name}
                if self.omit_suite_from_urls:
                    del url_params["suite"]
                rows.append(
                    [
                        Cell(group.display_name, href=get_benchmarking_url(url_params)),
                        Cell(group.description, markdown=True),
                        Cell(", ".join(methods)),
                        get_cell(num_instances, compute_mean=True),
                        get_cell(num_references, compute_mean=True),
                        get_cell(num_prompt_tokens, compute_sum=True),
                        get_cell(num_completion_tokens, compute_sum=True),
                        Cell(len(models)),
                    ]
                )
            tables.append(Table(title=category, header=header, rows=rows))

        return tables

    def create_groups_metadata(self) -> Dict[str, Dict[str, Any]]:
        """
        Create a table for each RunGroup category, linking to the pages where each one is displayed.
        """
        metadata = {}
        for group in self.schema.run_groups:
            metadata[group.name] = {
                "display_name": group.display_name,
                "description": group.description,
                "taxonomy": group.taxonomy and asdict_without_nones(group.taxonomy),
            }
        return metadata

    def create_cell(
        self,
        runs: List[Run],
        matcher: MetricNameMatcher,
        contamination_level: Optional[str],
        additional_info: Optional[str],
        hide_value: bool = False,
    ) -> Cell:
        """
        Use the metric name identified by `matcher` to pull out the stats from
        `runs` and return a representation of the average.
        There are four cases:
        1. No matching runs
        2. Matching runs but no matching stats (maybe stat was named incorrectly)
        3. Matching runs, matching stats, but stats have count = 0, so mean is undefined
           (e.g., bias metric ran and computed 0/0)
        4. Matching runs, matching stats, stats with count > 0

        In the first three cases, the cell value is None, but the description distinguishes between these cases.
        """
        # No runs at all
        if len(runs) == 0:
            return Cell(value=None, description="No matching runs")

        aggregate_stat: Optional[Stat] = None
        aggregated_run_specs: List[str] = []  # keep track of which run_specs we aggregate into the cell for debugging

        for run in runs:
            stat = get_unique_stat_by_matcher(run.stats, matcher)
            if stat is None:
                # Print out near misses to provide a more informative warning
                near_misses = [stat for stat in run.stats if stat.name.name == matcher.name]
                hlog(
                    f"WARNING: run spec {run.run_spec.name} does not have any stat matched by {matcher}, "
                    f"{len(near_misses)} near misses matching just the name"
                )
                if len(near_misses) > 0:
                    with htrack_block("Near misses"):
                        for stat in near_misses:
                            hlog(stat.name)
                continue

            if aggregate_stat is None:
                aggregate_stat = replace(stat)  # Important: copy!
            else:
                assert stat is not None  # Make type-checking happy
                aggregate_stat.merge(stat)
            aggregated_run_specs.append(run.run_spec.name)

        if aggregate_stat is None:
            return Cell(value=None, description=f"{len(runs)} matching runs, but no matching metrics")

        # TODO: need to exclude contaminated numbers somehow
        value: Optional[float] = None if hide_value else aggregate_stat.mean
        description = aggregate_stat.bare_str()
        if additional_info:
            description += "\n" + additional_info
        if self.verbose:
            description += "\n-- ".join(["\nRun specs:", *aggregated_run_specs])

        style: Dict[str, Any] = {}
        if contamination_level is not None:
            style = CONTAMINATION_STYLES.get(contamination_level, style)

        return Cell(value=value, description=description, style=style)

    def create_group_table(
        self,
        name: str,
        title: str,
        adapter_to_runs: Dict[AdapterSpec, List[Run]],
        link_to_runs: bool,
        columns: List[Tuple[RunGroup, str]],  # run_group, metric_group
        sort_by_model_order: bool = True,
        sub_split: Optional[str] = None,
        bold_columns: bool = True,
    ) -> Table:
        """
        Create a table for where each row is an adapter (for which we have a set of runs) and columns are pairs of
        run_group (natural_qa) and metrics (accuracy). This method can be used to either create a table with multiple
        metrics for a single scenario or a table with multiple scenarios together.
        adapter (e.g,  model) and columns are constructed based on metrics.
        """

        # Figure out what the columns of the table are.
        # Create header (cells to display) and the list of metric name filters
        # (to pull out information later).
        if not columns or not adapter_to_runs:
            hlog(f"WARNING: table {title}, has no rows or columns, leaving empty")
            return Table("empty", [], [])

        header: List[Cell] = []
        matchers: List[MetricNameMatcher] = []
        group_names: List[str] = []  # for each column
        num_groups = len(set(run_group.name for run_group, _ in columns))  # number of unique groups, determines headers

        # Column headers
        header.append(Cell("Model/adapter"))
        for run_group, metric_group_name in columns:
            if metric_group_name not in run_group.metric_groups:
                continue
            metric_group = self.schema.name_to_metric_group[metric_group_name]
            for metric in metric_group.metrics:
                matcher = metric.substitute(run_group.environment)
                if sub_split is not None:
                    matcher = replace(matcher, sub_split=sub_split)
                header_field = self.schema.name_to_metric.get(matcher.name)
                if header_field is None:
                    hlog(f"WARNING: metric name {matcher.name} undefined in {SCHEMA_YAML_FILENAME}, skipping")
                    continue

                header_name = header_field.get_short_display_name(arrow=True)
                description = (run_group.description + "\n\n" if run_group.description is not None else "") + (
                    header_field.display_name + ": " + header_field.description
                )

                if matcher.perturbation_name is not None:
                    perturbation_field = self.schema.name_to_perturbation[matcher.perturbation_name]
                    header_name += " (" + perturbation_field.get_short_display_name() + ")"
                    description += (
                        "\n- Perturbation "
                        + perturbation_field.display_name
                        + ": "
                        + (perturbation_field.description or "???")
                    )

                if num_groups > 1:  # we have multiple groups in the same table, so display the name in the column
                    header_name = f"{run_group.get_short_display_name()} - {header_name}"

                header.append(Cell(header_name, description=description))
                matchers.append(matcher)
                group_names.append(run_group.name)

        # TODO: Fix run_group logic
        run_group = columns[0][0]

        def run_spec_names_to_url(run_spec_names: List[str]) -> str:
            url_params = {
                "suite": self.suite,
                "group": run_group.name,
                "subgroup": title,
                "runSpecs": json.dumps(run_spec_names),
            }
            if self.omit_suite_from_urls:
                del url_params["suite"]
            return get_benchmarking_url(url_params)

        adapter_specs: List[AdapterSpec] = list(adapter_to_runs.keys())
        if sort_by_model_order:
            # Sort models by the order defined in the schema.
            # Models not defined in the schema will be sorted alphabetically and
            # placed before models in defined the schema.
            model_order = [model.name for model in self.schema.models]

            def _adapter_spec_sort_key(spec):
                index = model_order.index(spec.model) if spec.model in model_order else -1
                return (index, spec.model)

            adapter_specs = list(sorted(adapter_specs, key=_adapter_spec_sort_key))

        # Pull out only the keys of the method adapter_spec that is needed to
        # uniquely identify the method.
        infos = unique_simplification(list(map(asdict_without_nones, adapter_specs)), ["model"])

        assert len(adapter_specs) == len(infos), [adapter_specs, infos]

        # Populate the contents of the table
        rows = []
        for adapter_spec, info in zip(adapter_specs, infos):
            model_name: str = adapter_spec.model

            # Get the model display name from the schema.
            # Fall back to using the model name as the model display name if the model is not
            # defined in the schema.
            model_display_name = (
                self.schema.name_to_model[model_name].display_name
                if model_name in self.schema.name_to_model
                else model_name
            )

            runs = adapter_to_runs[adapter_spec]
            display_name = get_method_display_name(model_display_name, info)

            # Link to all the runs under this model
            if link_to_runs:
                run_spec_names = [run.run_spec.name for run in runs]
                href = run_spec_names_to_url(run_spec_names)
            else:
                href = None

            # Render contamination information
            point = self.contamination.get_point(model_name, columns[0][0].name)
            if num_groups == 1 and point is not None:  # display contamination information at the adapter level
                cells = [
                    Cell(display_name + CONTAMINATION_SYMBOLS[point.level], description=point.description, href=href)
                ]
            else:
                cells = [Cell(display_name, description="", href=href)]
            assert len(group_names) == len(matchers)
            for group_name, matcher in zip(group_names, matchers):
                group_runs = [run for run in runs if group_name in run.run_spec.groups]
                # HACK: when looking at aggregate bAbi results (e.g., reasoning), we want to see only the `task: all`
                # version and not the default aggregation across a sparse set of tasks, e.g., `task: {all, 3, 15, 19}`
                if "babi" in group_name and "task:" not in name:
                    group_runs = [run for run in group_runs if "task=all" in run.run_spec.name]

                point = self.contamination.get_point(model_name, group_name)
                if point is not None:
                    description = CONTAMINATION_SYMBOLS[point.level] + " " + point.description
                    contamination_level = point.level
                else:
                    description = ""
                    contamination_level = None

                # HACK: we want to hide stats for the following model-metric combinations:
                # 1. Calibration metrics + AI21/Anthropic
                # 2. MSMARCO metrics + AI21/Anthropic
                hide_value: bool = (
                    model_name in Summarizer.LOGPROBS_ISSUE_MODELS and matcher.name in Summarizer.LOGPROBS_ISSUE_METRICS
                )
                cells.append(
                    self.create_cell(
                        group_runs,
                        matcher,
                        contamination_level,
                        additional_info=description,
                        hide_value=hide_value,
                    )
                )

            rows.append(cells)

        # Link to a page to visualize all runs for comparison.
        # There could be a ton of runs, so only do this if there are 2-5
        # TODO: replace in frontend with a selector to choose which rows to visualize.
        links = []
        if link_to_runs:
            all_run_spec_names = []
            for adapter_spec, runs in adapter_to_runs.items():
                if len(runs) > 1:
                    hlog(
                        f"WARNING: table row corresponding to adapter spec {adapter_spec} has {len(runs)} > 1 runs:"
                        f" {[run.run_spec.name for run in runs]}"
                    )
                for run in runs:
                    all_run_spec_names.append(run.run_spec.name)
            if len(all_run_spec_names) >= 2 and len(all_run_spec_names) <= 5:
                links.append(Hyperlink(text="compare all", href=run_spec_names_to_url(all_run_spec_names)))

        table = Table(title=title, header=header, rows=rows, links=links, name=name)
        if bold_columns:
            for i in range(1, len(header)):
                # TODO: handle lower_is_better in a cleaner way
                lower_is_better = DOWN_ARROW in header[i].value
                values = [float(row[i].value) for row in rows if row[i].value is not None]
                if not values:
                    continue
                best = min(values) if lower_is_better else max(values)
                for row in rows:
                    cell = row[i]
                    if cell.value is not None and cell.value == best:
                        bold_style = cell.style.copy() if cell.style is not None else {}
                        bold_style["font-weight"] = "bold"
                        row[i] = replace(cell, style=bold_style)
        return table

    def create_group_tables_by_metric_group(self, group: RunGroup) -> List[Table]:
        """Creates a list of tables, one for each metric group (e.g., accuracy, robustness).
        Each table has `adapter_spec`s as rows and scenarios or groups as columns."""
        tables: List[Table] = []
        adapter_to_runs: Dict[AdapterSpec, List[Run]] = defaultdict(list)
        all_metric_groups: List[str] = []
        subgroups = self.expand_subgroups(group)
        for subgroup in subgroups:
            all_metric_groups.extend(subgroup.metric_groups)
            for adapter_spec, runs in self.group_adapter_to_runs[subgroup.name].items():
                coarse_adapter_spec = get_coarse_adapter_spec(adapter_spec, adapter_keys_shown=group.adapter_keys_shown)
                filtered_runs = self.filter_runs_by_visibility(runs, group)
                if filtered_runs:
                    adapter_to_runs[coarse_adapter_spec].extend(filtered_runs)
        all_metric_groups = list(dict.fromkeys(all_metric_groups))  # deduplicate while preserving order

        if len(adapter_to_runs) > 0:
            for metric_group in all_metric_groups:
                display_name = self.schema.name_to_metric_group[metric_group].get_short_display_name()
                table = self.create_group_table(
                    name=metric_group,
                    title=display_name,
                    adapter_to_runs=adapter_to_runs,
                    columns=[(subgroup, metric_group) for subgroup in subgroups],
                    link_to_runs=False,
                )
                tables.append(table)
        return tables

    def create_group_tables_by_subgroup(self, group: RunGroup) -> List[Table]:
        """Creates a list of tables, one for each subgroup (e.g., mmlu).
        Each table has coarsened `adapter_spec`s` as rows and metrics as columns."""
        all_tables: List[Table] = []
        subgroups = self.expand_subgroups(group)
        for subgroup in subgroups:
            tables: List[Table] = []
            scenarios_shown = 0
            columns = [(subgroup, metric_group) for metric_group in subgroup.metric_groups]
            # Show the table per scenario
            for scenario_spec in self.group_scenario_adapter_to_runs[subgroup.name]:
                scenario_name = get_scenario_name(subgroup, scenario_spec)
                scenario_display_name = dict_to_str(scenario_spec.args)
                if group.name not in scenario_name:
                    scenario_display_name = f"{subgroup.display_name} {scenario_display_name}"
                adapter_to_runs: Dict[AdapterSpec, List[Run]] = {}
                for adapter_spec, runs in self.group_scenario_adapter_to_runs[group.name][scenario_spec].items():
                    filtered_runs = self.filter_runs_by_visibility(runs, group)
                    coarse_adapter_spec = get_coarse_adapter_spec(adapter_spec, scenario_spec, group.adapter_keys_shown)
                    if filtered_runs:
                        adapter_to_runs[coarse_adapter_spec] = filtered_runs
                if adapter_to_runs and subgroup.metric_groups:
                    table = self.create_group_table(
                        title=scenario_display_name,
                        name=scenario_name,
                        adapter_to_runs=adapter_to_runs,
                        columns=columns,
                        link_to_runs=True,
                    )
                    tables.append(table)
                    scenarios_shown += 1

                    if subgroup.sub_splits is not None:
                        for sub_split in subgroup.sub_splits:
                            table = self.create_group_table(
                                title=f"{subgroup.display_name} (sub-split: {sub_split})",
                                name=f"{subgroup.name}:sub_split={sub_split}",
                                adapter_to_runs=adapter_to_runs,
                                columns=columns,
                                link_to_runs=False,
                                sub_split=sub_split,
                            )
                            tables.append(table)

            if scenarios_shown > 1:  # add aggregate table
                adapter_to_runs = {}
                for adapter_spec, runs in self.group_adapter_to_runs[subgroup.name].items():
                    filtered_runs = self.filter_runs_by_visibility(runs, group)
                    coarse_adapter_spec = get_coarse_adapter_spec(
                        adapter_spec,
                        adapter_keys_shown=group.adapter_keys_shown,
                    )
                    if filtered_runs:
                        adapter_to_runs[coarse_adapter_spec] = filtered_runs
                if adapter_to_runs and subgroup.metric_groups:
                    table = self.create_group_table(
                        title=str(subgroup.display_name),
                        name=subgroup.name,
                        adapter_to_runs=adapter_to_runs,
                        columns=columns,
                        link_to_runs=False,
                    )
                    tables = [table] + tables
            all_tables.extend(tables)

        return all_tables

    def write_groups(self):
        """
        Each group selects out a set of runs.

        For each group, output:
        - Main table (model x columns): each row aggregate over all runs that match the (group, model).
        - Table for each scenario spec.
        """

        # Write out index file with all the groups and basic stats
        write(
            os.path.join(self.run_suite_path, "groups.json"),
            json.dumps(list(map(asdict_without_nones, self.create_index_tables())), indent=2),
        )

        # Write out metadata file for all groups
        write(
            os.path.join(self.run_suite_path, "groups_metadata.json"),
            json.dumps(self.create_groups_metadata(), indent=2),
        )

        # Write out a separate JSON for each group
        groups_path = os.path.join(self.run_suite_path, "groups")
        ensure_directory_exists(groups_path)
        for group in self.schema.run_groups:
            if group.subgroup_display_mode == BY_GROUP or len(self.expand_subgroups(group)) == 1:
                # Create table aggregating over all scenarios in each group and then expand each scenario (we always do
                # this when there are no additional subgroups)
                tables: List[Table] = self.create_group_tables_by_subgroup(group)
            else:
                # Create a table for each metric, showing one subgroup per column for each adapter
                tables: List[Table] = self.create_group_tables_by_metric_group(group)
            if len(tables) == 0:
                continue

            # Output latex and JSON file for each table
            # Add the latex and JSON path as links to each table (mutates the tables!)
            ensure_directory_exists(os.path.join(groups_path, "latex"))
            ensure_directory_exists(os.path.join(groups_path, "json"))
            for table in tables:
                latex_path = os.path.join(groups_path, "latex", f"{group.name}_{table.name}.tex")
                table.links.append(Hyperlink(text="LaTeX", href=latex_path))
                write(latex_path, table_to_latex(table, f"{table.name} ({group.name})"))

                json_path = os.path.join(groups_path, "json", f"{group.name}_{table.name}.json")
                table.links.append(Hyperlink(text="JSON", href=json_path))
                write(json_path, json.dumps(asdict_without_nones(table), indent=2))

            # Write master JSON file
            write(
                os.path.join(groups_path, group.name + ".json"),
                json.dumps(list(map(asdict_without_nones, tables)), indent=2),
            )


@htrack(None)
def main():
    parser = argparse.ArgumentParser()
    parser.add_argument(
        "-o", "--output-path", type=str, help="Where the benchmarking output lives", default="benchmark_output"
    )
    parser.add_argument(
        "--suite",
        type=str,
        help="Name of the suite this run belongs to (default is today's date).",
        required=True,
    )
    parser.add_argument("-n", "--num-threads", type=int, help="Max number of threads used to summarize", default=8)
    parser.add_argument(
        "--debug",
        action="store_true",
        help="Display debugging information.",
    )
    parser.add_argument(
        "--skip-slim-per-instance-stats",
        action="store_true",
        help="Don't generate any per-instance stats.",
    )
    parser.add_argument(
        "--omit-suite-from-urls",
        action="store_true",
        help="Don't put the suite in the run spec URLs.",
    )
    args = parser.parse_args()

    # Output JSON files summarizing the benchmark results which will be loaded in the web interface
    summarizer = Summarizer(
        suite=args.suite,
        output_path=args.output_path,
        verbose=args.debug,
        num_threads=args.num_threads,
        omit_suite_from_urls=args.omit_suite_from_urls,
    )
    summarizer.read_runs()
    summarizer.check_metrics_defined()

    summarizer.write_executive_summary()
    summarizer.write_runs()
    summarizer.write_groups()
    summarizer.write_cost_report()
    if not args.skip_slim_per_instance_stats:
        summarizer.write_slim_per_instance_stats()

    hlog("Done.")


if __name__ == "__main__":
    main()<|MERGE_RESOLUTION|>--- conflicted
+++ resolved
@@ -163,9 +163,6 @@
 
     COST_REPORT_FIELDS: List[str] = ["num_prompt_tokens", "num_completion_tokens", "num_completions", "num_requests"]
 
-<<<<<<< HEAD
-    def __init__(self, suite: str, output_path: str, verbose: bool, num_threads: int, omit_suite_from_urls: bool):
-=======
     # We need to hide stats for these model-metric combinations
     LOGPROBS_ISSUE_MODELS: Set[str] = {
         "anthropic/stanford-online-all-v4-s3",
@@ -190,8 +187,7 @@
         "selective_acc@10",
     }
 
-    def __init__(self, suite: str, output_path: str, verbose: bool, num_threads: int):
->>>>>>> f0af32b2
+    def __init__(self, suite: str, output_path: str, verbose: bool, num_threads: int, omit_suite_from_urls: bool):
         self.suite: str = suite
         self.run_suite_path: str = os.path.join(output_path, "runs", suite)
         self.verbose: bool = verbose
