--- conflicted
+++ resolved
@@ -467,7 +467,7 @@
     )
 
 
-<<<<<<< HEAD
+
 def get_lsat_qa_spec(task: str) -> RunSpec:
     scenario = ScenarioSpec(class_name="benchmark.lsat_qa_scenario.LSATScenario", args={"task": task})
 
@@ -485,7 +485,8 @@
 
     return RunSpec(
         name=f"lsat_qa:task={task}",
-=======
+
+
 def get_imdb_spec() -> RunSpec:
     scenario = ScenarioSpec(class_name="benchmark.imdb_scenario.IMDbScenario", args={})
 
@@ -503,15 +504,12 @@
     )
     return RunSpec(
         name="imdb",
->>>>>>> bd1651de
         scenario=scenario,
         adapter_spec=adapter_spec,
         metrics=get_basic_metrics({"names": ["exact_match"]}),
     )
 
 
-<<<<<<< HEAD
-=======
 def get_imdb_contrast_sets_spec() -> RunSpec:
     scenario = ScenarioSpec(class_name="benchmark.imdb_scenario.IMDbContrastSetScenario", args={})
 
@@ -535,7 +533,7 @@
     )
 
 
->>>>>>> bd1651de
+
 def get_babi_qa_spec(task: str) -> RunSpec:
     scenario = ScenarioSpec(class_name="benchmark.babi_qa_scenario.BabiQAScenario", args={"task": task})
 
