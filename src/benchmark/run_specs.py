--- conflicted
+++ resolved
@@ -17,11 +17,8 @@
 from .metric import MetricSpec
 from .runner import RunSpec
 from .scenario import ScenarioSpec
-<<<<<<< HEAD
-=======
 from .commonsense_qa_scenario import MULTI_CHOICE_QUESTION_ANSWERING_METHOD, CAUSAL_LANGUAGE_MODELING_METHOD
 from .raft_scenario import get_raft_instructions
->>>>>>> 6c4a0729
 
 
 def get_scenario_spec1() -> ScenarioSpec:
@@ -156,13 +153,10 @@
         return [get_run_spec1()]
     if name == "twitter_aae":
         return [get_twitter_aae_spec(**args)]
-<<<<<<< HEAD
     if name == "code":
         return [get_code_spec(**args)]
-=======
     if name == "raft":
         return [get_raft_spec(**args)]
->>>>>>> 6c4a0729
 
     raise ValueError(f"Unknown run spec: {spec}")
 
@@ -497,7 +491,6 @@
     )
 
 
-<<<<<<< HEAD
 def get_code_spec(dataset: str) -> RunSpec:
     scenario = ScenarioSpec(class_name="benchmark.code_scenario.CodeScenario", args={"dataset": dataset})
 
@@ -518,7 +511,9 @@
 
     return RunSpec(
         name=f"code:dataset={dataset}", scenario=scenario, adapter_spec=adapter_spec, metrics=get_code_metrics(dataset)
-=======
+    )
+
+  
 def get_narrativeqa_spec() -> RunSpec:
     scenario = ScenarioSpec(class_name="benchmark.narrativeqa_scenario.NarrativeQAScenario", args=dict())
 
@@ -541,5 +536,4 @@
         scenario=scenario,
         adapter_spec=adapter_spec,
         metrics=get_basic_metrics({"names": ["f1_score", "rouge-l", "bleu_1", "bleu_4"]}),
->>>>>>> 6c4a0729
     )