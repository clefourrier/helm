--- conflicted
+++ resolved
@@ -2,15 +2,6 @@
 
 from .adapter_service import AdapterService
 from .scenario import CORRECT_TAG, create_scenario, Instance, Reference
-<<<<<<< HEAD
-from .adapter import ADAPT_GENERATION, ADAPT_LANGUAGE_MODELING, Adapter, AdapterSpec
-from proxy.tokenizer.openai_token_counter import OpenAITokenCounter
-from .run_specs import (
-    get_scenario_spec1,
-    get_adapter_spec1,
-    get_adapter_spec1_with_data_augmentation,
-)
-=======
 from .run_specs import get_scenario_spec1, get_adapter_spec1
 from .adapter import ADAPT_GENERATION, ADAPT_LANGUAGE_MODELING, Adapter, AdapterSpec
 from proxy.tokenizer.openai_token_counter import OpenAITokenCounter
@@ -20,7 +11,6 @@
 
 def get_test_adapter_service() -> AdapterService:
     return AdapterService(RemoteService("test"), Authentication("test"))
->>>>>>> 35d678c6
 
 
 def test_adapter1():
