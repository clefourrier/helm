--- conflicted
+++ resolved
@@ -16,12 +16,7 @@
 def test_adapter1():
     scenario = create_scenario(get_scenario_spec1())
     adapter_spec = get_adapter_spec1()
-
-<<<<<<< HEAD
-    scenario_state = Adapter(adapter_spec, get_test_tokenizer_service()).adapt(scenario)
-=======
-    scenario_state = Adapter(adapter_spec).adapt(scenario.get_instances())
->>>>>>> 35a8c9e2
+    scenario_state = Adapter(adapter_spec, get_test_tokenizer_service()).adapt(scenario.get_instances())
 
     # Make sure we generated the right number of request_states:
     # For each trial, instance and reference (+ 1 for free-form generation).
@@ -32,23 +27,6 @@
     #       https://github.com/stanford-crfm/benchmarking/issues/50
 
 
-<<<<<<< HEAD
-def test_adapter1_with_data_augmentation():
-    scenario = create_scenario(get_scenario_spec1())
-    adapter_spec = get_adapter_spec1_with_data_augmentation()
-
-    # After adaptation, check that the data augmentation has been applied
-    # by verifying that the instances with the perturbation tag are perturbed
-    scenario_state = Adapter(adapter_spec, get_test_tokenizer_service()).adapt(scenario)
-    for instance in scenario_state.instances:
-        if instance.perturbation.name == "extra_space":
-            assert " " * 5 in instance.input
-        else:
-            assert " " * 5 not in instance.input
-
-
-=======
->>>>>>> 35a8c9e2
 def test_construct_prompt():
     adapter_spec = AdapterSpec(
         model="openai/davinci", method=ADAPT_GENERATION, input_prefix="", output_prefix="", max_tokens=100
