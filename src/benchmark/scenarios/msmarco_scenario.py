--- conflicted
+++ resolved
@@ -286,22 +286,8 @@
     MAX_TRAIN_TOPK: int = 20
     MAX_VALID_TOPK: int = 1000
 
-<<<<<<< HEAD
     def __init__(self, track: str, valid_topk: Optional[int] = None, num_valid_queries: int = 200):
-        """ The constructor for the MSMARCOScenario.
-=======
-    def __init__(
-        self,
-        task: str,
-        track: str,
-        use_qrels_passages: bool = False,
-        use_topk_passages: bool = False,
-        valid_topk: Optional[int] = None,
-        num_valid_queries: Optional[int] = None,
-        num_train_queries: int = 1000,
-    ):
         """The constructor for the MSMARCOScenario.
->>>>>>> 625caed9
 
         Args:
             track: Name of the passage track. Currently, available values are
@@ -357,7 +343,7 @@
         return target_file_path
 
     def download_helper(self, data_key: Tuple[str, str]) -> str:
-        """ Call download_file for self.DATA_URIS[data_key] and return the file path to the downloaded file. """
+        """Call download_file for self.DATA_URIS[data_key] and return the file path to the downloaded file."""
         # Download the file
         urlstring = self.DATA_URIS[data_key]
         target_file_name = f"{'_'.join(data_key)}.tsv"
@@ -439,9 +425,8 @@
         topk_dict = {k: v for k, v in topk_dict.items()}  # Convert the defaultdict to a regular dict
         return topk_dict
 
-<<<<<<< HEAD
     def prepare_data(self):
-        """ Download and load all the data. """
+        """Download and load all the data. """
         # Passages
         self.document_dict = self.create_id_item_dict(self.download_helper(("documents",)))
         self.docids = list(self.document_dict.keys())
@@ -459,54 +444,11 @@
         self.qids[VALID_SPLIT] = list(self.query_dicts[VALID_SPLIT].keys())
 
     def shuffle_ids(self):
-        """ Shuffle Document and Query ID lists.
+        """Shuffle Document and Query ID lists.
 
         This is the only place we perform shuffling throughout the scenario,
         which allows us to make use of caching even if the scenario is run with
         different user parameters.
-=======
-    def download_helper(self, data_key: Tuple[str, str, str]) -> str:
-        """Call download_file for self.DATA_URIS[data_key] and return the file path to the downloaded file."""
-        # Download the file
-        urlstring = self.DATA_URIS[data_key]
-        target_file_name = f"{'_'.join(data_key)}.tsv"
-        file_path = self.download_file(urlstring, target_file_name)
-
-        # Convert .txt file with ' ' separated values to .tsv
-        if data_key in self.NON_TSV_SEPARATED_DATASETS:
-            with open(file_path, "r") as f:
-                tsv_content = f.read().replace(self.NON_TSV_SEPARATED_DATASETS[data_key], "\t")
-            with open(file_path, "w") as f:
-                f.write(tsv_content)
-
-        # Return path
-        return file_path
-
-    def prepare_data_dicts(self):
-        """Download and load the data for all the data dictionaries."""
-        self.object_dict = self.create_id_item_dict(self.download_helper((self.task, "object")))
-        self.query_dicts[TRAIN_SPLIT] = self.create_id_item_dict(
-            self.download_helper((self.task, TRAIN_SPLIT, "queries"))
-        )
-        self.qrels_dicts[TRAIN_SPLIT] = self.create_qrels_dict(self.download_helper((self.task, TRAIN_SPLIT, "qrels")))
-        self.topk_dicts[TRAIN_SPLIT] = self.create_topk_dict(self.download_helper((self.task, TRAIN_SPLIT, "topk")))
-        self.query_dicts[VALID_SPLIT] = self.create_id_item_dict(
-            self.download_helper((self.task, self.track, "queries"))
-        )
-        self.qrels_dicts[VALID_SPLIT] = self.create_qrels_dict(self.download_helper((self.task, self.track, "qrels")))
-        self.topk_dicts[VALID_SPLIT] = self.create_topk_dict(self.download_helper((self.task, self.track, "topk")))
-
-    def filter_qids(self, split: str, check_topk: bool = True) -> List[int]:
-        """Return the filtered Query IDs for TRAIN_SPLIT or VALID_SPLIT, as specified by the split parameter.
-
-        All the query IDs included satisfy the following conditions:
-            (1) Corresponding qrels dictionary exists and contains at least 1
-                passage ID that is in self.gold_passages[split].
-            (2) If check_topk flag is set, corresponding topk dictionary exists
-                and has at least topk passages, where topk is one of
-                self.train_topk or self.valid_topk depending on the specified
-                split.
->>>>>>> 625caed9
         """
         self.random.shuffle(self.docids)
         self.docid_index_dict = {docid: ind for ind, docid in enumerate(self.docids)}
@@ -514,18 +456,17 @@
         self.random.shuffle(self.qids[VALID_SPLIT])
 
     def get_split_variables(self, split):
-        """ Return variables storing data for the given split. """
+        """Return variables storing data for the given split."""
         qids = self.qids[split]
         query_dict = self.query_dicts[split]
         qrels_dict = self.qrels_dicts[split]
         topk = self.train_topk if split == TRAIN_SPLIT else self.valid_topk
-<<<<<<< HEAD
         topk_dict = self.topk_dicts[split]
         gold_relations = set(self.gold_relations[split])
         return qids, query_dict, qrels_dict, topk, topk_dict, gold_relations
 
     def filter_qids(self, split: str, check_topk: bool = True) -> List[int]:
-        """ Return filtered Query IDs for the provided split.
+        """Return filtered Query IDs for the provided split.
 
         We filter each query based on the following conditions:
             (1) A query must have a corresponding query relations (qrels)
@@ -562,7 +503,7 @@
         return filtered_qids
 
     def create_reference(self, docid: int, gold: bool, rel: Optional[int], rank: Optional[int]) -> Reference:
-        """ Create and return a reference made using the provided parameters. """
+        """Create and return a reference made using the provided parameters."""
         # Create tags
         tags = []
         # docid is extra information not needed on the metric sode - we are
@@ -584,7 +525,7 @@
         return reference
 
     def create_instance(self, qid: int, split: str, docids: List[int]) -> Instance:
-        """ Create and return an instance made using the provided parameters. """
+        """Create and return an instance made using the provided parameters."""
         # Retrieve variables for the split.
         _, query_dict, qrels_dict, _, topk_dict, gold_relations = self.get_split_variables(split)
 
@@ -603,42 +544,7 @@
         return instance
 
     def get_train_instance(self, qid: int) -> Instance:
-        """ Create and return a train instance for the given qid.
-=======
-        qids = []
-        for qid in self.query_dicts[split]:
-            qrels_condition = qid in self.qrels_dicts[split] and any(
-                [v in self.gold_relations[split] for v in self.qrels_dicts[split][qid].values()]
-            )
-            topk_condition = qid in self.topk_dicts[split] and topk and len(self.topk_dicts[split][qid]) >= topk
-            topk_condition = not check_topk or topk_condition
-            if qrels_condition and topk_condition:
-                qids.append(qid)
-        return qids
-
-    @staticmethod
-    def make_context(passage: str, question: str) -> str:
-        """Make and return the instance context given the provided passage and query."""
-        prompt = "Does the passage above answer the question?"
-        return "\n".join([passage, f"Question: {question}", f"Prompt: {prompt}"])
-
-    def make_instance(self, qid: int, pid: int, split: str) -> MultipleRequestInstance:
-        """Create and return an instance made using the provided parameters."""
-        object_text = self.object_dict[pid]
-        query_text = self.query_dicts[split][qid]
-        context = self.make_context(object_text, query_text)
-        rel = None if pid not in self.qrels_dicts[split][qid] else self.qrels_dicts[split][qid][pid]
-        is_relevant = rel in self.gold_relations[split]
-        reference = Reference(output=self.RELEVANCE_TO_OUTPUT[is_relevant], tags=[CORRECT_TAG])
-        # Create instance
-        instance = MultipleRequestInstance(
-            input=context, references=[reference], split=split, group_id=str(qid), request_id=str(pid), relevance=rel
-        )
-        return instance
-
-    def get_train_instances(self) -> List[MultipleRequestInstance]:
-        """Create and return the instances for the training set.
->>>>>>> 625caed9
+        """Create and return a train instance for the given qid.
 
         References are selected as follows:
             1. We select 1 correct reference, where the documents included
@@ -690,15 +596,10 @@
         return instance
 
     def get_valid_instance(self, qid) -> Instance:
-        """ Create and return the validation instance for the given qid.
-
-<<<<<<< HEAD
+        """Create and return the validation instance for the given qid.
+
         By default, we create a reference for each Document ID for which there
         is a judgment with respect to the provided Query ID.
-=======
-    def get_valid_instances(self) -> List[MultipleRequestInstance]:
-        """Create and return the instances for the validation set.
->>>>>>> 625caed9
 
         If self.valid_topk is not None, we ensure that a reference is created
         for all the documents that appear in top self.valid_topk documents for
@@ -726,24 +627,20 @@
         return instance
 
     def get_train_instances(self) -> List[Instance]:
-        """ Get training instances. """
+        """Get training instances."""
         qids = self.filter_qids(TRAIN_SPLIT, check_topk=True)
         instances = [self.get_train_instance(qid) for qid in qids[: self.num_train_queries]]
         return instances
 
     def get_valid_instances(self) -> List[Instance]:
-        """ Get validation instances. """
+        """Get validation instances."""
         qids = self.filter_qids(VALID_SPLIT, check_topk=self.valid_topk is not None)
         qids = qids[: self.num_valid_queries]
         instances = [self.get_valid_instance(qid) for qid in qids]
         return instances
 
     def get_instances(self) -> List[Instance]:
-<<<<<<< HEAD
-        """ Get instances for this scenario.
-=======
-        """Return the instances for this scenario.
->>>>>>> 625caed9
+        """Get instances for this scenario.
 
         Refer to the documentation of the following methods for details on how
         the instances are created:
