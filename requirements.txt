--- conflicted
+++ resolved
@@ -23,11 +23,8 @@
 
 # For specific scenarios
 nltk>=3.6.7
-<<<<<<< HEAD
 sacrebleu
-=======
 numpy
 pyext
->>>>>>> 4b47e0fc
 datasets>=1.18.3
 rouge-score==0.0.4